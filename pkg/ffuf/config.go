package ffuf

import (
	"context"
	"net/http"
	"net/url"
)

//optRange stores either a single float, in which case the value is stored in min and IsRange is false,
//or a range of floats, in which case IsRange is true
type optRange struct {
	Min      float64
	Max      float64
	IsRange  bool
	HasDelay bool
}

type Config struct {
	StaticHeaders map[string]string
	FuzzHeaders   map[string]string
	Method        string
	Url           string
	TLSSkipVerify bool
	Data          string
	Quiet         bool
	Colors        bool
	Wordlist      string
<<<<<<< HEAD
	OutputFile    string
	OutputFormat  string
=======
	StopOn403     bool
>>>>>>> 14ce9943
	Delay         optRange
	Filters       []FilterProvider
	Matchers      []FilterProvider
	Threads       int
	Context       context.Context
	ProxyURL      func(*http.Request) (*url.URL, error)
	CommandLine   string
}

func NewConfig(ctx context.Context) Config {
	var conf Config
	conf.Context = ctx
	conf.StaticHeaders = make(map[string]string)
	conf.FuzzHeaders = make(map[string]string)
	conf.Method = "GET"
	conf.Url = ""
	conf.TLSSkipVerify = false
	conf.Data = ""
	conf.Quiet = false
	conf.StopOn403 = false
	conf.ProxyURL = http.ProxyFromEnvironment
	conf.Filters = make([]FilterProvider, 0)
	conf.Delay = optRange{0, 0, false, false}
	return conf
}<|MERGE_RESOLUTION|>--- conflicted
+++ resolved
@@ -25,12 +25,9 @@
 	Quiet         bool
 	Colors        bool
 	Wordlist      string
-<<<<<<< HEAD
 	OutputFile    string
 	OutputFormat  string
-=======
 	StopOn403     bool
->>>>>>> 14ce9943
 	Delay         optRange
 	Filters       []FilterProvider
 	Matchers      []FilterProvider
